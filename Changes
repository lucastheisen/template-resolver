Revision history for Perl module Template::Resolver

<<<<<<< HEAD
1.04 2016-01-22
    - Added overlays
=======
1.04 2016-01-23
    - Add support for any blessed entity to be treated as if it were a hashref
>>>>>>> c18739ba

1.03 2016-01-22
    - Added support for multi-line placeholder

1.02 2015-12-05
    - Fixed deprecated regex syntax

1.01 2015-10-03
    - Removed dependency on Log4perl

1.0 2015-10-03
    - Initial release.<|MERGE_RESOLUTION|>--- conflicted
+++ resolved
@@ -1,12 +1,10 @@
 Revision history for Perl module Template::Resolver
 
-<<<<<<< HEAD
-1.04 2016-01-22
+1.05 2016-01-25
     - Added overlays
-=======
+
 1.04 2016-01-23
     - Add support for any blessed entity to be treated as if it were a hashref
->>>>>>> c18739ba
 
 1.03 2016-01-22
     - Added support for multi-line placeholder
